// Copyright 2019 Google LLC
//
// Licensed under the Apache License, Version 2.0 (the "License");
// you may not use this file except in compliance with the License.
// You may obtain a copy of the License at
//
//     https://www.apache.org/licenses/LICENSE-2.0
//
// Unless required by applicable law or agreed to in writing, software
// distributed under the License is distributed on an "AS IS" BASIS,
// WITHOUT WARRANTIES OR CONDITIONS OF ANY KIND, either express or implied.
// See the License for the specific language governing permissions and
// limitations under the License.

// Package certsubmitter periodically issues a certificate or pre-certificate
// and submits it to a CT Log.
package certsubmitter

import (
	"bytes"
	"context"
	"fmt"
	"strings"
	"time"

	"github.com/golang/glog"
	ct "github.com/google/certificate-transparency-go"
	"github.com/google/certificate-transparency-go/ctutil"
	"github.com/google/certificate-transparency-go/logid"
	"github.com/google/certificate-transparency-go/schedule"
	"github.com/google/certificate-transparency-go/x509"
	"github.com/google/monologue/apicall"
	"github.com/google/monologue/certgen"
	"github.com/google/monologue/client"
	"github.com/google/monologue/ctlog"
	"github.com/google/monologue/errors"
	"github.com/google/monologue/storage"
)

const logStr = "Certificate Submitter"

// Run runs a Certificate Submitter, which periodically issues a certificate or
// pre-certificate, submits it to a CT Log, and checks and stores the SCT that
// the Log returns.
func Run(ctx context.Context, lc *client.LogClient, ca *certgen.CA, sv *ct.SignatureVerifier, st storage.APICallWriter, l *ctlog.Log, period time.Duration) {
	glog.Infof("%s: %s: started with period %v", l.URL, logStr, period)
	schedule.Every(ctx, period, func(ctx context.Context) {
		chain, sct, err := issueAndSubmit(ctx, lc, ca, st, l, false /* isPreSubmit */)
		if err != nil {
			return
		}

		// Verify the SCT.
		errs := checkSCT(sct, chain, sv, l, httpData.Timing.End)

		// Log any errors found.
		if len(errs) != 0 {
			var b strings.Builder
			fmt.Fprintf(&b, "SCT verification errors for SCT %v:", sct)
			for _, e := range errs {
				fmt.Fprintf(&b, "\n\t%T: %v,", e, e)
			}
			glog.Infof("%s: %s: %s", l.URL, logStr, b.String())
		}

		// TODO(katjoyce): Store the SCT & associated errors.
	})

	glog.Infof("%s: %s: stopped", l.URL, logStr)
}

<<<<<<< HEAD
func issueAndSubmit(ctx context.Context, lc *client.LogClient, ca *certgen.CA, st storage.APICallWriter, l *ctlog.Log, isPreChain bool) ([]*x509.Certificate, *ct.SignedCertificateTimestamp, error) {
	prefix := ""
	if isPreChain {
		prefix = "pre-"
	}

	glog.Infof("%s: %s: issuing %scertificate chain...", l.URL, logStr, prefix)
	var chain []*x509.Certificate
	var err error
	if isPreChain {
		chain, err = ca.IssuePrecertificateChain()
	} else {
		chain, err = ca.IssueCertificateChain()
	}
	if err != nil {
		glog.Errorf("%s: %s: ca.Issue%sCertificateChain(): %s", l.URL, logStr, prefix, err)
		return nil, nil, err
	}

	glog.Infof("%s: %s: adding %schain...", l.URL, logStr, prefix)
	var sct *ct.SignedCertificateTimestamp
	var httpData *client.HTTPData
	var addErr error
	if isPreChain {
		sct, httpData, addErr = lc.AddPreChain(chain)
	} else {
		sct, httpData, addErr = lc.AddChain(chain)
	}
	if len(httpData.Body) > 0 {
		glog.Infof("%s: %s: response: %s", l.URL, logStr, httpData.Body)
	}

	// Store add-(pre-)chain API call.
	apiCall := apicall.New(ct.AddChainStr, httpData, addErr)
	glog.Infof("%s: %s: writing API Call...", l.URL, logStr)
	if err := st.WriteAPICall(ctx, l, apiCall); err != nil {
		glog.Errorf("%s: %s: error writing API Call %s: %s", l.URL, logStr, apiCall, err)
	}
	return chain, sct, nil
}

func checkSCT(sct *ct.SignedCertificateTimestamp, chain []*x509.Certificate, sv *ct.SignatureVerifier, l *ctlog.Log) []error {
=======
func checkSCT(sct *ct.SignedCertificateTimestamp, chain []*x509.Certificate, sv *ct.SignatureVerifier, l *ctlog.Log, receivedAt time.Time) []error {
>>>>>>> 67fa0fdc
	var errs []error

	// Check that the SCT is version 1.
	//
	// Section 4.1 of RFC 6962 says ‘a compliant v1 client implementation must
	// not expect this to be v1’, so it would not count as Log misbehaviour if
	// a Log issued an SCT with the version set to something else.  However,
	// given the current state of the CT ecosystem it would be strange to see
	// such a thing, and worth noting if seen.
	//
	// TODO(katjoyce): Add a way to classify errors as 'misbehaviour' vs
	// 'unexpected behaviour worth noting'.
	if sct.SCTVersion != ct.V1 {
		errs = append(errs, &SCTVersionError{Got: sct.SCTVersion, Want: ct.V1})
	}

	// Check that the Log ID is the ID of the Log that the SCT was received
	// from.
	if sct.LogID.KeyID != l.LogID {
		errs = append(errs, &SCTLogIDError{Got: sct.LogID.KeyID, Want: l.LogID})
	}

	// Check that Extensions in the SCT is empty.
	//
	// Section 3.2 of RFC 6962 says '"extensions" are future extensions to this
	// protocol version (v1)', but then goes on to say 'Currently, no extensions
	// are specified' and Section 4.1 says 'Logs should set this to the empty
	// string'. This is another case where having data in this field may not
	// count as misbehaviour, but may be note worthy if seen.
	if sct.Extensions != nil && !bytes.Equal(sct.Extensions, []byte{}) {
		errs = append(errs, &SCTExtensionsError{Extensions: sct.Extensions})
	}

	// Verify the signature of the SCT.
	if err := ctutil.VerifySCTWithVerifier(sv, chain, sct, false); err != nil {
		errs = append(errs, &errors.SignatureVerificationError{Err: err})
	}

	// Verify SCT timestamp.
	sctTimestamp := ct.TimestampToTime(sct.Timestamp)
	// Consider only gaps bigger than 1 second as incidents.
	if sctTimestamp.Sub(receivedAt).Milliseconds() > 1000 {
		errs = append(errs, &SCTFromFutureError{ReceivedAt: receivedAt, Timestamp: sctTimestamp})
	}

	// TODO(katjoyce): Implement other SCT checks.

	return errs
}

// SCTVersionError indicates that an SCT contained a version that was not as
// expected.
type SCTVersionError struct {
	Got  ct.Version
	Want ct.Version
}

func (e *SCTVersionError) Error() string {
	return fmt.Sprintf("version is %v, want %v", e.Got, e.Want)
}

// SCTLogIDError indicates that an SCT contained the wrong Log ID.
type SCTLogIDError struct {
	Got  logid.LogID
	Want logid.LogID
}

func (e *SCTLogIDError) Error() string {
	return fmt.Sprintf("Log ID is %s, want %s", e.Got, e.Want)
}

// SCTExtensionsError indicates that an SCT contained unexpected data in its
// extensions field.
type SCTExtensionsError struct {
	Extensions ct.CTExtensions
}

func (e *SCTExtensionsError) Error() string {
	return fmt.Sprintf("unexpected extensions data: %v", e.Extensions)
}

// SCTFromFutureError indicates that an SCT timestamp is fresher than time when
// it was received.
type SCTFromFutureError struct {
	ReceivedAt time.Time
	Timestamp  time.Time
}

func (e *SCTFromFutureError) Error() string {
	return fmt.Sprintf("SCT with Timestamp %s received at %s", e.Timestamp.Format(time.RFC3339), e.ReceivedAt.Format(time.RFC3339))
}<|MERGE_RESOLUTION|>--- conflicted
+++ resolved
@@ -69,7 +69,6 @@
 	glog.Infof("%s: %s: stopped", l.URL, logStr)
 }
 
-<<<<<<< HEAD
 func issueAndSubmit(ctx context.Context, lc *client.LogClient, ca *certgen.CA, st storage.APICallWriter, l *ctlog.Log, isPreChain bool) ([]*x509.Certificate, *ct.SignedCertificateTimestamp, error) {
 	prefix := ""
 	if isPreChain {
@@ -111,10 +110,7 @@
 	return chain, sct, nil
 }
 
-func checkSCT(sct *ct.SignedCertificateTimestamp, chain []*x509.Certificate, sv *ct.SignatureVerifier, l *ctlog.Log) []error {
-=======
 func checkSCT(sct *ct.SignedCertificateTimestamp, chain []*x509.Certificate, sv *ct.SignatureVerifier, l *ctlog.Log, receivedAt time.Time) []error {
->>>>>>> 67fa0fdc
 	var errs []error
 
 	// Check that the SCT is version 1.
